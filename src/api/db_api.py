"""
数据库API接口层
<<<<<<< HEAD

实现 SQL → 解析 → 优化 → 执行 的完整链路，
并将执行下推到 C++ 执行/存储引擎（插入、顺序扫描、过滤、投影、删除）。
"""

from __future__ import annotations

from typing import Any, Dict, List

from ..core.parser.simple_sql_parser import SimpleSQLParser
from ..core.optimizer.query_optimizer import QueryOptimizer
from ..core.executor.hybrid_executor import HybridExecutionEngine
from ..utils.exceptions import (
    SQLSyntaxError,
    ExecutionError,
    DatabaseError,
)


class DatabaseAPI:
    """对外数据库 API，封装 SQL 编译与 C++ 引擎的对接。"""

    def __init__(self) -> None:
        # 延迟导入 C++ 扩展，确保已编译
        try:
            import db_core  # type: ignore
            from db_core import StorageEngine, ExecutionEngine  # type: ignore
        except Exception as exc:  # pragma: no cover - 明确报错
            raise DatabaseError(
                f"无法导入C++核心模块: {exc}. 请先在 cpp_core/ 目录编译扩展。"
            )

        # C++ 存储与执行引擎
        self._storage = db_core.StorageEngine()  # type: ignore
        self._executor = db_core.ExecutionEngine(self._storage)  # type: ignore

        # SQL 编译链路
        self._parser = SimpleSQLParser()
        self._optimizer = QueryOptimizer(self._storage, getattr(self._storage, "get_catalog", lambda: None)())
        self._runner = HybridExecutionEngine(self._storage, self._executor)

    def execute(self, sql: str) -> Dict[str, Any]:
        """
        执行一条 SQL，返回标准化结果：
        { status, data, affected_rows, metadata, execution_time }
        """
        try:
            ast = self._parser.parse(sql)
            plan = self._optimizer.optimize(ast)
            result = self._runner.execute(plan)
            return {
                "status": "success",
                "data": result.get("data", []),
                "affected_rows": result.get("affected_rows", 0),
                "metadata": result.get("metadata", {}),
                "execution_time": result.get("execution_time", 0.0),
            }
        except (SQLSyntaxError, ExecutionError, DatabaseError) as err:
            return {
                "status": "error",
                "error": str(err),
                "data": [],
                "affected_rows": 0,
                "metadata": {},
                "execution_time": 0.0,
            }

    def flush(self) -> None:
        """主动刷盘。"""
        try:
            self._runner.flush_all_dirty_pages()
        except Exception:
            pass
=======
基于页式存储引擎的统一访问接口
"""

import json
import logging
import pickle
from typing import Dict, List, Optional, Any, Tuple
from pathlib import Path
from dataclasses import dataclass

from src.storage.engine import StorageEngine
from src.storage.constants import PAGE_SIZE

# 定义列类型
COLUMN_TYPES = {
    'INT': int,
    'VARCHAR': str,
    'TEXT': str,
    'BOOLEAN': bool,
    'FLOAT': float
}


@dataclass
class ColumnDefinition:
    """列定义"""
    name: str
    type: str
    length: int = 0  # 对于VARCHAR类型有用


class DatabaseAPI:
    """基于页式存储引擎的数据库统一访问接口"""

    def __init__(self, data_dir: str = 'data', buffer_capacity: int = 100):
        # 确保数据目录存在
        Path(data_dir).mkdir(parents=True, exist_ok=True)

        self.storage_engine = StorageEngine(base_dir=data_dir, cache_capacity=buffer_capacity)
        self.catalog_file = Path(data_dir) / 'catalog.pkl'
        self.tables = self._load_catalog()
        self.logger = logging.getLogger(__name__)

    def _load_catalog(self) -> Dict:
        """加载系统目录"""
        if self.catalog_file.exists():
            try:
                with open(self.catalog_file, 'rb') as f:
                    return pickle.load(f)
            except (pickle.PickleError, IOError) as e:
                self.logger.error(f"加载目录失败: {e}")
                return {}
        return {}

    def _save_catalog(self):
        """保存系统目录"""
        try:
            with open(self.catalog_file, 'wb') as f:
                pickle.dump(self.tables, f)
        except IOError as e:
            self.logger.error(f"保存目录失败: {e}")

    def create_table(self, table_name: str, columns: List[Dict]) -> bool:
        """
        创建表
        :param table_name: 表名
        :param columns: 列定义列表 [{'name': 'id', 'type': 'INT'}, ...]
        :return: 是否成功
        """
        if table_name in self.tables:
            self.logger.warning(f"表 {table_name} 已存在")
            return False

        # 验证列定义
        validated_columns = []
        for col in columns:
            if col['type'] not in COLUMN_TYPES:
                self.logger.error(f"不支持的列类型: {col['type']}")
                return False
            validated_columns.append(ColumnDefinition(
                name=col['name'],
                type=col['type'],
                length=col.get('length', 0)
            ))

        # 创建表信息
        table_info = {
            'table_name': table_name,
            'columns': [col.__dict__ for col in validated_columns],
            'page_count': 0,
            'row_count': 0,
            'pages': []  # 页ID列表
        }

        self.tables[table_name] = table_info
        self._save_catalog()

        self.logger.info(f"创建表 {table_name} 成功")
        return True

    def _serialize_row(self, table_name: str, row_data: Dict) -> bytes:
        """序列化行数据为字节"""
        if table_name not in self.tables:
            raise ValueError(f"表 {table_name} 不存在")

        table_info = self.tables[table_name]
        serialized_data = {}

        for col_def in table_info['columns']:
            col_name = col_def['name']
            col_type = col_def['type']

            if col_name not in row_data:
                raise ValueError(f"缺少列 {col_name}")

            # 类型验证和转换
            value = row_data[col_name]
            expected_type = COLUMN_TYPES[col_type]

            if not isinstance(value, expected_type):
                try:
                    value = expected_type(value)
                except (ValueError, TypeError):
                    raise ValueError(f"列 {col_name} 类型不匹配，期望 {col_type}")

            serialized_data[col_name] = value

        return pickle.dumps(serialized_data)

    def _deserialize_row(self, table_name: str, row_bytes: bytes) -> Dict:
        """从字节反序列化行数据"""
        try:
            return pickle.loads(row_bytes)
        except pickle.PickleError as e:
            self.logger.error(f"反序列化行数据失败: {e}")
            return {}

    def insert_row(self, table_name: str, row_data: Dict) -> bool:
        """
        插入行数据 - 使用存储引擎的行级接口
        :param table_name: 表名
        :param row_data: 行数据 {'column1': value1, 'column2': value2}
        :return: 是否成功
        """
        if table_name not in self.tables:
            self.logger.error(f"表 {table_name} 不存在")
            return False

        try:
            # 序列化行数据
            row_bytes = self._serialize_row(table_name, row_data)

            # 使用存储引擎的append_row接口
            page_id, slot_idx, offset = self.storage_engine.append_row(table_name, row_bytes)

            # 更新目录信息
            table_info = self.tables[table_name]
            if page_id not in table_info['pages']:
                table_info['pages'].append(page_id)
                table_info['page_count'] += 1

            table_info['row_count'] += 1
            self._save_catalog()

            self.logger.info(f"向表 {table_name} 插入数据成功，页: {page_id}, 槽: {slot_idx}")
            return True

        except Exception as e:
            self.logger.error(f"插入数据失败: {e}")
            return False

    def scan_rows(self, table_name: str, limit: int = 100) -> List[Dict]:
        """
        扫描表数据 - 使用存储引擎的scan接口
        :param table_name: 表名
        :param limit: 限制返回行数
        :return: 行数据列表
        """
        if table_name not in self.tables:
            return []

        results = []
        count = 0

        # 使用存储引擎的scan_rows接口
        for page_id, slot_idx, row_bytes in self.storage_engine.scan_rows(table_name):
            if count >= limit:
                break

            row_data = self._deserialize_row(table_name, row_bytes)
            if row_data:
                results.append({
                    'page_id': page_id,
                    'slot_idx': slot_idx,
                    'data': row_data
                })
                count += 1

        return results

    def delete_row(self, table_name: str, page_id: int, slot_index: int) -> bool:
        """
        删除行数据
        :param table_name: 表名
        :param page_id: 页ID
        :param slot_index: 槽索引
        :return: 是否成功
        """
        if table_name not in self.tables:
            return False

        try:
            self.storage_engine.delete_row(table_name, page_id, slot_index)

            # 更新统计信息
            table_info = self.tables[table_name]
            table_info['row_count'] = max(0, table_info['row_count'] - 1)
            self._save_catalog()

            return True
        except Exception as e:
            self.logger.error(f"删除数据失败: {e}")
            return False

    def get_table_info(self, table_name: str) -> Optional[Dict]:
        """获取表信息"""
        return self.tables.get(table_name)

    def list_tables(self) -> List[str]:
        """列出所有表"""
        return list(self.tables.keys())

    def read_table_data(self, table_name: str, limit: int = 100) -> List[Dict]:
        """
        读取表数据（兼容旧接口）
        :param table_name: 表名
        :param limit: 限制返回行数
        :return: 行数据列表
        """
        rows = self.scan_rows(table_name, limit)
        return [row['data'] for row in rows]

    def get_storage_stats(self) -> Dict[str, Any]:
        """获取存储统计信息"""
        cache_stats = self.storage_engine.get_cache_stats()

        total_rows = sum(table['row_count'] for table in self.tables.values())
        total_pages = sum(table['page_count'] for table in self.tables.values())

        return {
            'table_count': len(self.tables),
            'total_rows': total_rows,
            'total_pages': total_pages,
            'cache_stats': cache_stats
        }

    def flush_all(self):
        """刷新所有数据到磁盘"""
        self.storage_engine.flush_all()
        self.logger.info("所有数据已刷新到磁盘")

    def shutdown(self):
        """关闭数据库"""
        self.flush_all()
        self.logger.info("数据库已关闭")


# 在文件末尾修改单例模式
_db_instances = {}  # 改为使用字典存储多个实例

def get_database(data_dir: str = 'data') -> DatabaseAPI:
    """获取数据库实例（按数据目录区分）"""
    global _db_instances
    if data_dir not in _db_instances:
        _db_instances[data_dir] = DatabaseAPI(data_dir)
    return _db_instances[data_dir]

def clear_database_instances():
    """清空所有数据库实例（用于测试）"""
    global _db_instances
    for instance in _db_instances.values():
        instance.shutdown()
    _db_instances = {}
>>>>>>> 28c16d71
<|MERGE_RESOLUTION|>--- conflicted
+++ resolved
@@ -1,10 +1,218 @@
 """
 数据库API接口层
-<<<<<<< HEAD
 
 实现 SQL → 解析 → 优化 → 执行 的完整链路，
 并将执行下推到 C++ 执行/存储引擎（插入、顺序扫描、过滤、投影、删除）。
+基于页式存储引擎的统一访问接口
 """
+
+import json
+import logging
+import pickle
+from typing import Dict, List, Optional, Any, Tuple
+from pathlib import Path
+from dataclasses import dataclass
+
+from src.storage.engine import StorageEngine
+
+
+# 定义列类型
+COLUMN_TYPES = {
+    'INT': int,
+    'VARCHAR': str,
+    'TEXT': str,
+    'BOOLEAN': bool,
+    'FLOAT': float
+}
+
+
+@dataclass
+class ColumnDefinition:
+    """列定义"""
+    name: str
+    type: str
+    length: int = 0  # 对于VARCHAR类型有用
+
+
+class DatabaseAPI:
+    """基于页式存储引擎的数据库统一访问接口"""
+
+    def __init__(self, data_dir: str = 'data', buffer_capacity: int = 100):
+        # 确保数据目录存在
+        Path(data_dir).mkdir(parents=True, exist_ok=True)
+
+        self.storage_engine = StorageEngine(base_dir=data_dir, cache_capacity=buffer_capacity)
+        self.catalog_file = Path(data_dir) / 'catalog.pkl'
+        self.tables = self._load_catalog()
+        self.logger = logging.getLogger(__name__)
+
+    def _load_catalog(self) -> Dict:
+        """加载系统目录"""
+        if self.catalog_file.exists():
+            try:
+                with open(self.catalog_file, 'rb') as f:
+                    return pickle.load(f)
+            except (pickle.PickleError, IOError) as e:
+                self.logger.error(f"加载目录失败: {e}")
+                return {}
+        return {}
+
+    def _save_catalog(self):
+        """保存系统目录"""
+        try:
+            with open(self.catalog_file, 'wb') as f:
+                pickle.dump(self.tables, f)
+        except IOError as e:
+            self.logger.error(f"保存目录失败: {e}")
+
+    def create_table(self, table_name: str, columns: List[Dict]) -> bool:
+        """
+        创建表
+        :param table_name: 表名
+        :param columns: 列定义列表 [{'name': 'id', 'type': 'INT'}, ...]
+        :return: 是否成功
+        """
+        if table_name in self.tables:
+            self.logger.warning(f"表 {table_name} 已存在")
+            return False
+
+        # 验证列定义
+        validated_columns = []
+        for col in columns:
+            if col['type'] not in COLUMN_TYPES:
+                self.logger.error(f"不支持的列类型: {col['type']}")
+                return False
+            validated_columns.append(ColumnDefinition(
+                name=col['name'],
+                type=col['type'],
+                length=col.get('length', 0)
+            ))
+
+        # 创建表信息
+        table_info = {
+            'table_name': table_name,
+            'columns': [col.__dict__ for col in validated_columns],
+            'page_count': 0,
+            'row_count': 0,
+            'pages': []  # 页ID列表
+        }
+
+        self.tables[table_name] = table_info
+        self._save_catalog()
+
+        self.logger.info(f"创建表 {table_name} 成功")
+        return True
+
+    def _serialize_row(self, table_name: str, row_data: Dict) -> bytes:
+        """序列化行数据为字节"""
+        if table_name not in self.tables:
+            raise ValueError(f"表 {table_name} 不存在")
+
+        table_info = self.tables[table_name]
+        serialized_data = {}
+
+        for col_def in table_info['columns']:
+            col_name = col_def['name']
+            col_type = col_def['type']
+
+            if col_name not in row_data:
+                raise ValueError(f"缺少列 {col_name}")
+
+            # 类型验证和转换
+            value = row_data[col_name]
+            expected_type = COLUMN_TYPES[col_type]
+
+            if not isinstance(value, expected_type):
+                try:
+                    value = expected_type(value)
+                except (ValueError, TypeError):
+                    raise ValueError(f"列 {col_name} 类型不匹配，期望 {col_type}")
+
+            serialized_data[col_name] = value
+
+        return pickle.dumps(serialized_data)
+
+    def _deserialize_row(self, table_name: str, row_bytes: bytes) -> Dict:
+        """从字节反序列化行数据"""
+        try:
+            return pickle.loads(row_bytes)
+        except pickle.PickleError as e:
+            self.logger.error(f"反序列化行数据失败: {e}")
+            return {}
+
+    def insert_row(self, table_name: str, row_data: Dict) -> bool:
+        """
+        插入行数据 - 使用存储引擎的行级接口
+        :param table_name: 表名
+        :param row_data: 行数据 {'column1': value1, 'column2': value2}
+        :return: 是否成功
+        """
+        if table_name not in self.tables:
+            self.logger.error(f"表 {table_name} 不存在")
+            return False
+
+        try:
+            # 序列化行数据
+            row_bytes = self._serialize_row(table_name, row_data)
+
+            # 使用存储引擎的append_row接口
+            page_id, slot_idx, offset = self.storage_engine.append_row(table_name, row_bytes)
+
+            # 更新目录信息
+            table_info = self.tables[table_name]
+            if page_id not in table_info['pages']:
+                table_info['pages'].append(page_id)
+                table_info['page_count'] += 1
+
+            table_info['row_count'] += 1
+            self._save_catalog()
+
+            self.logger.info(f"向表 {table_name} 插入数据成功，页: {page_id}, 槽: {slot_idx}")
+            return True
+
+        except Exception as e:
+            self.logger.error(f"插入数据失败: {e}")
+            return False
+
+    def scan_rows(self, table_name: str, limit: int = 100) -> List[Dict]:
+        """
+        扫描表数据 - 使用存储引擎的scan接口
+        :param table_name: 表名
+        :param limit: 限制返回行数
+        :return: 行数据列表
+        """
+        if table_name not in self.tables:
+            return []
+
+        results = []
+        count = 0
+
+        # 使用存储引擎的scan_rows接口
+        for page_id, slot_idx, row_bytes in self.storage_engine.scan_rows(table_name):
+            if count >= limit:
+                break
+
+            row_data = self._deserialize_row(table_name, row_bytes)
+            if row_data:
+                results.append({
+                    'page_id': page_id,
+                    'slot_idx': slot_idx,
+                    'data': row_data
+                })
+                count += 1
+
+        return results
+
+    def delete_row(self, table_name: str, page_id: int, slot_index: int) -> bool:
+        """
+        删除行数据
+        :param table_name: 表名
+        :param page_id: 页ID
+        :param slot_index: 槽索引
+        :return: 是否成功
+        """
+        if table_name not in self.tables:
+            return False
 
 from __future__ import annotations
 
@@ -74,217 +282,6 @@
             self._runner.flush_all_dirty_pages()
         except Exception:
             pass
-=======
-基于页式存储引擎的统一访问接口
-"""
-
-import json
-import logging
-import pickle
-from typing import Dict, List, Optional, Any, Tuple
-from pathlib import Path
-from dataclasses import dataclass
-
-from src.storage.engine import StorageEngine
-from src.storage.constants import PAGE_SIZE
-
-# 定义列类型
-COLUMN_TYPES = {
-    'INT': int,
-    'VARCHAR': str,
-    'TEXT': str,
-    'BOOLEAN': bool,
-    'FLOAT': float
-}
-
-
-@dataclass
-class ColumnDefinition:
-    """列定义"""
-    name: str
-    type: str
-    length: int = 0  # 对于VARCHAR类型有用
-
-
-class DatabaseAPI:
-    """基于页式存储引擎的数据库统一访问接口"""
-
-    def __init__(self, data_dir: str = 'data', buffer_capacity: int = 100):
-        # 确保数据目录存在
-        Path(data_dir).mkdir(parents=True, exist_ok=True)
-
-        self.storage_engine = StorageEngine(base_dir=data_dir, cache_capacity=buffer_capacity)
-        self.catalog_file = Path(data_dir) / 'catalog.pkl'
-        self.tables = self._load_catalog()
-        self.logger = logging.getLogger(__name__)
-
-    def _load_catalog(self) -> Dict:
-        """加载系统目录"""
-        if self.catalog_file.exists():
-            try:
-                with open(self.catalog_file, 'rb') as f:
-                    return pickle.load(f)
-            except (pickle.PickleError, IOError) as e:
-                self.logger.error(f"加载目录失败: {e}")
-                return {}
-        return {}
-
-    def _save_catalog(self):
-        """保存系统目录"""
-        try:
-            with open(self.catalog_file, 'wb') as f:
-                pickle.dump(self.tables, f)
-        except IOError as e:
-            self.logger.error(f"保存目录失败: {e}")
-
-    def create_table(self, table_name: str, columns: List[Dict]) -> bool:
-        """
-        创建表
-        :param table_name: 表名
-        :param columns: 列定义列表 [{'name': 'id', 'type': 'INT'}, ...]
-        :return: 是否成功
-        """
-        if table_name in self.tables:
-            self.logger.warning(f"表 {table_name} 已存在")
-            return False
-
-        # 验证列定义
-        validated_columns = []
-        for col in columns:
-            if col['type'] not in COLUMN_TYPES:
-                self.logger.error(f"不支持的列类型: {col['type']}")
-                return False
-            validated_columns.append(ColumnDefinition(
-                name=col['name'],
-                type=col['type'],
-                length=col.get('length', 0)
-            ))
-
-        # 创建表信息
-        table_info = {
-            'table_name': table_name,
-            'columns': [col.__dict__ for col in validated_columns],
-            'page_count': 0,
-            'row_count': 0,
-            'pages': []  # 页ID列表
-        }
-
-        self.tables[table_name] = table_info
-        self._save_catalog()
-
-        self.logger.info(f"创建表 {table_name} 成功")
-        return True
-
-    def _serialize_row(self, table_name: str, row_data: Dict) -> bytes:
-        """序列化行数据为字节"""
-        if table_name not in self.tables:
-            raise ValueError(f"表 {table_name} 不存在")
-
-        table_info = self.tables[table_name]
-        serialized_data = {}
-
-        for col_def in table_info['columns']:
-            col_name = col_def['name']
-            col_type = col_def['type']
-
-            if col_name not in row_data:
-                raise ValueError(f"缺少列 {col_name}")
-
-            # 类型验证和转换
-            value = row_data[col_name]
-            expected_type = COLUMN_TYPES[col_type]
-
-            if not isinstance(value, expected_type):
-                try:
-                    value = expected_type(value)
-                except (ValueError, TypeError):
-                    raise ValueError(f"列 {col_name} 类型不匹配，期望 {col_type}")
-
-            serialized_data[col_name] = value
-
-        return pickle.dumps(serialized_data)
-
-    def _deserialize_row(self, table_name: str, row_bytes: bytes) -> Dict:
-        """从字节反序列化行数据"""
-        try:
-            return pickle.loads(row_bytes)
-        except pickle.PickleError as e:
-            self.logger.error(f"反序列化行数据失败: {e}")
-            return {}
-
-    def insert_row(self, table_name: str, row_data: Dict) -> bool:
-        """
-        插入行数据 - 使用存储引擎的行级接口
-        :param table_name: 表名
-        :param row_data: 行数据 {'column1': value1, 'column2': value2}
-        :return: 是否成功
-        """
-        if table_name not in self.tables:
-            self.logger.error(f"表 {table_name} 不存在")
-            return False
-
-        try:
-            # 序列化行数据
-            row_bytes = self._serialize_row(table_name, row_data)
-
-            # 使用存储引擎的append_row接口
-            page_id, slot_idx, offset = self.storage_engine.append_row(table_name, row_bytes)
-
-            # 更新目录信息
-            table_info = self.tables[table_name]
-            if page_id not in table_info['pages']:
-                table_info['pages'].append(page_id)
-                table_info['page_count'] += 1
-
-            table_info['row_count'] += 1
-            self._save_catalog()
-
-            self.logger.info(f"向表 {table_name} 插入数据成功，页: {page_id}, 槽: {slot_idx}")
-            return True
-
-        except Exception as e:
-            self.logger.error(f"插入数据失败: {e}")
-            return False
-
-    def scan_rows(self, table_name: str, limit: int = 100) -> List[Dict]:
-        """
-        扫描表数据 - 使用存储引擎的scan接口
-        :param table_name: 表名
-        :param limit: 限制返回行数
-        :return: 行数据列表
-        """
-        if table_name not in self.tables:
-            return []
-
-        results = []
-        count = 0
-
-        # 使用存储引擎的scan_rows接口
-        for page_id, slot_idx, row_bytes in self.storage_engine.scan_rows(table_name):
-            if count >= limit:
-                break
-
-            row_data = self._deserialize_row(table_name, row_bytes)
-            if row_data:
-                results.append({
-                    'page_id': page_id,
-                    'slot_idx': slot_idx,
-                    'data': row_data
-                })
-                count += 1
-
-        return results
-
-    def delete_row(self, table_name: str, page_id: int, slot_index: int) -> bool:
-        """
-        删除行数据
-        :param table_name: 表名
-        :param page_id: 页ID
-        :param slot_index: 槽索引
-        :return: 是否成功
-        """
-        if table_name not in self.tables:
-            return False
 
         try:
             self.storage_engine.delete_row(table_name, page_id, slot_index)
@@ -357,5 +354,4 @@
     global _db_instances
     for instance in _db_instances.values():
         instance.shutdown()
-    _db_instances = {}
->>>>>>> 28c16d71
+    _db_instances = {}